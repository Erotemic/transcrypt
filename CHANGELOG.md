--- conflicted
+++ resolved
@@ -8,7 +8,6 @@
 [1]: https://keepachangelog.com/en/1.0.0/
 [2]: https://semver.org/spec/v2.0.0.html
 
-<<<<<<< HEAD
 ## [Unreleased]
 
 ### Added
@@ -20,10 +19,7 @@
 - Support for OpenSSL 3.x
 - Add support for development editable install
 
-## [2.2.0] - 2022-06-14
-=======
 ## [2.2.0] - 2022-07-09
->>>>>>> ac99a937
 
 ### Added
 
